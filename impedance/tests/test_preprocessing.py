from impedance.preprocessing import readFile, readGamry, ignoreBelowX
<<<<<<< HEAD
from impedance.preprocessing import readPowerSuite
=======
from impedance.preprocessing import readZPlot, readVersaStudio
>>>>>>> dcbf36c2
from impedance.preprocessing import cropFrequencies
import numpy as np

# store some global test data
frequencies = np.array([0.0031623, 0.0039811, 0.0050119, 0.0063096,
                        0.0079433, 0.01, 0.012589, 0.015849, 0.019953,
                        0.025119, 0.031623, 0.039811, 0.050119, 0.063096,
                        0.079433, 0.1, 0.12589, 0.15849, 0.19953, 0.25119,
                        0.31623, 0.39811, 0.50119, 0.63096, 0.79433, 1.0,
                        1.2589, 1.5849, 1.9953, 2.5119, 3.1623, 3.9811,
                        5.0119, 6.3096, 7.9433, 10.0, 12.589, 15.849,
                        19.953, 25.119, 31.623, 39.811, 50.119, 63.096,
                        79.433, 100.0, 125.89, 158.49, 199.53, 251.19,
                        316.23, 398.11, 501.19, 630.96, 794.33, 1000.0,
                        1258.9, 1584.9, 1995.3, 2511.9, 3162.3, 3981.1,
                        5011.9, 6309.6, 7943.3, 10000.0])

real = [0.0494998977640506, 0.04776559257398882, 0.04613581757142157,
        0.044596836301773274, 0.043142303861239205, 0.04181678802099761,
        0.040606740929859095, 0.03951932383144551, 0.03856629404354767,
        0.03773445890891119, 0.037013908851197805, 0.03639992299924442,
        0.035883179203561086, 0.03544780816944048, 0.03506693121253139,
        0.034721707243418394, 0.03440366308110683, 0.03410783765793668,
        0.033821109172144787, 0.03353616639243526, 0.0332524554516705,
        0.03295910966053001, 0.03265642728210896, 0.03232796211965539,
        0.03197349380289498, 0.03158436174556338, 0.031069936132208306,
        0.030461419854177326, 0.029900714166654168, 0.029379111339927506,
        0.028614488514401064, 0.027877380810968015, 0.027051941695755265,
        0.02622642987302172, 0.02539677675995668, 0.024674033206038913,
        0.023984220630662276, 0.023376189861574193, 0.022795788586331325,
        0.022290491192888506, 0.02183347892172112, 0.021423948245372654,
        0.021044983846558948, 0.02061274834162727, 0.02020959510042839,
        0.019760492004316906, 0.019397188854563818, 0.01898347057349932,
        0.018562859805406066, 0.018173948838613962, 0.017777098024495532,
        0.017382944047369668, 0.017027408256891644, 0.016664493440403796,
        0.016338702344109557, 0.0160611742499297, 0.01580888106340524,
        0.015584763288620133, 0.015355525008021014, 0.0151995284094296,
        0.015171093447136087, 0.0151260119032158, 0.015086882844244285,
        0.015276246310902308, 0.015467639396989145, 0.015771482660485933]

imag = [-0.020438698544418925, -0.0182856893045487, -0.016343158966700824,
        -0.014589168660649915, -0.01300096361736358, -0.011573009182824043,
        -0.010282133623145187, -0.009113366697002839, -0.00804494958277692,
        -0.007075702921918925, -0.006209940124316647, -0.005450664199993216,
        -0.004804611324614652, -0.0042630212172992624, -0.003816723014957778,
        -0.003465230467686932, -0.0031936182833490197, -0.0029843274850640607,
        -0.0028420187384119175, -0.0027510821389620833, -0.0027092774650327093,
        -0.002716402585530142, -0.0027688021541761596, -0.0028687505233332576,
        -0.002995332546857452, -0.0031633863009665544, -0.0034345232421858604,
        -0.003652697342055591, -0.00389594513544332, -0.0041496368125138496,
        -0.0043563647278047945, -0.004528514961203703, -0.004623972802104744,
        -0.00463483440841946, -0.004562544489738368, -0.0044183840649258165,
        -0.004213943600562558, -0.00397620055979716, -0.0037290248504921668,
        -0.0035578892246933775, -0.0033509582749051627, -0.0031826464281827804,
        -0.0030507184111723995, -0.0029386920239828154, -0.002848034411523496,
        -0.0027583877127425357, -0.0026767011351060705, -0.002575856490231119,
        -0.002455805016755156, -0.0023163152672671405, -0.002149498808757098,
        -0.0019492643145405137, -0.0017151675874650793, -0.0014357936694323731,
        -0.001109438368794195, -0.0007287022309982213, -0.0002827724289657194,
        0.00024224721030238663, 0.0008560734952241664, 0.0015811469785105114,
        0.002452846099159856, 0.003488131035300228, 0.004712940823286973,
        0.006239444322658155, 0.008031686651315248, 0.010157474564938236]

imag_np = [-0.020438698544418925,
           -0.0182856893045487,
           -0.016343158966700824,
           -0.014589168660649915,
           -0.01300096361736358,
           -0.011573009182824043,
           -0.010282133623145187,
           -0.009113366697002839,
           -0.00804494958277692,
           -0.007075702921918925,
           -0.006209940124316647,
           -0.005450664199993216,
           -0.004804611324614652,
           -0.0042630212172992624,
           -0.003816723014957778,
           -0.003465230467686932,
           -0.0031936182833490197,
           -0.0029843274850640607,
           -0.0028420187384119175,
           -0.0027510821389620833,
           -0.0027092774650327093,
           -0.002716402585530142,
           -0.0027688021541761596,
           -0.0028687505233332576,
           -0.002995332546857452,
           -0.0031633863009665544,
           -0.0034345232421858604,
           -0.003652697342055591,
           -0.00389594513544332,
           -0.0041496368125138496,
           -0.0043563647278047945,
           -0.004528514961203703,
           -0.004623972802104744,
           -0.00463483440841946,
           -0.004562544489738368,
           -0.0044183840649258165,
           -0.004213943600562558,
           -0.00397620055979716,
           -0.0037290248504921668,
           -0.0035578892246933775,
           -0.0033509582749051627,
           -0.0031826464281827804,
           -0.0030507184111723995,
           -0.0029386920239828154,
           -0.002848034411523496,
           -0.0027583877127425357,
           -0.0026767011351060705,
           -0.002575856490231119,
           -0.002455805016755156,
           -0.0023163152672671405,
           -0.002149498808757098,
           -0.0019492643145405137,
           -0.0017151675874650793,
           -0.0014357936694323731,
           -0.001109438368794195,
           -0.0007287022309982213,
           -0.0002827724289657194]

Z_correct = np.array(real) + 1j * np.array(imag)

f_gamry = np.array([2.000156e+05, 1.589531e+05, 1.262344e+05, 1.002656e+05,
                    7.964063e+04, 6.332812e+04, 5.029688e+04, 3.998437e+04,
                    3.173438e+04, 2.526563e+04, 2.001562e+04, 1.589062e+04,
                    1.270313e+04, 1.007813e+04, 8.015625e+03, 6.328125e+03,
                    5.009191e+03, 3.998162e+03, 3.170956e+03, 2.527573e+03,
                    2.015625e+03, 1.577524e+03, 1.265625e+03, 9.982640e+02,
                    7.968750e+02, 6.277902e+02, 5.055147e+02, 3.979953e+02,
                    3.155048e+02, 2.524038e+02, 1.986229e+02, 1.583615e+02,
                    1.255580e+02, 1.004464e+02, 7.990057e+01, 6.334460e+01,
                    4.986702e+01, 3.972458e+01, 3.167230e+01, 2.493351e+01,
                    1.986229e+01, 1.583615e+01, 1.240079e+01, 9.931140e+00,
                    7.944915e+00, 6.317385e+00, 5.008013e+00, 4.020154e+00,
                    3.158693e+00, 2.504006e+00, 1.998082e+00, 1.584686e+00,
                    1.266892e+00, 9.990410e-01, 7.923428e-01, 6.334460e-01,
                    5.040323e-01, 4.006410e-01, 3.188775e-01, 2.520161e-01,
                    2.003205e-01, 1.588983e-01, 1.263477e-01, 1.003747e-01,
                    7.971940e-02, 6.325910e-02, 5.024120e-02, 3.992760e-02,
                    3.171520e-02, 2.518810e-02, 2.000640e-02, 1.588980e-02])

Zr_gamry = np.array([825.8584, 1100.361, 1401.721, 1739.625, 2087.403,
                     2422.298, 2720.257, 2982.016, 3212.336, 3359.629,
                     3499.298, 3598.306, 3688.117, 3766.628, 3808.92,
                     3842.264, 3902.565, 3927.298, 3944.01, 3987.966,
                     3998.507, 4029.045, 4044.939, 4077.349, 4068.979,
                     4072.986, 4078.837, 4107.241, 4130.96, 4143.088,
                     4164.664, 4183.986, 4206.823, 4225.685, 4230.309,
                     4228.707, 4242.562, 4250.716, 4219.722, 4208.409,
                     4203.486, 4213.595, 4241.487, 4258.891, 4295.819,
                     4297.472, 4313.771, 4361.165, 4408.525, 4430.184,
                     4495.299, 4571.314, 4632.138, 4753.051, 4889.047,
                     5038.293, 5218.515, 5444.164, 5926.305, 6461.792,
                     7343.626, 7986.202, 8435.127, 8973.929, 10123.93,
                     10823.63, 11628.01, 12514.52, 13482.75, 14713.85,
                     15701.81, 17007.49])

Zi_gamry = np.array([-1367.239, -1502.195, -1621.813, -1672.93, -1668.395,
                     -1620.144, -1506.859, -1407.856, -1266.296, -1091.802,
                     -947.1432, -813.0331, -704.9116, -606.206, -516.6904,
                     -439.2898, -382.0586, -327.8677, -279.8773, -247.0336,
                     -214.7129, -187.785, -163.6504, -146.0875, -128.724,
                     -114.1715, -105.0351, -95.6213, -88.8763, -82.36904,
                     -77.56557, -73.49171, -70.95162, -68.13791, -69.87909,
                     -68.70265, -73.79854, -78.35508, -81.94554, -94.86475,
                     -104.9407, -122.1189, -142.8908, -164.5738, -195.5508,
                     -228.205, -275.2808, -321.6813, -387.5287, -470.5144,
                     -558.4168, -655.9384, -773.8778, -913.8754, -1069.582,
                     -1243.894, -1440.5, -1644.846, -1891.697, -2170.397,
                     -2427.713, -2737.648, -3059.258, -3423.424, -3800.406,
                     -4165.968, -4477.789, -4931.03, -5301.367, -5703.416,
                     -6161.72, -6635.557])

Z_gamry = Zr_gamry + 1j * Zi_gamry

freq_powersuite = np.array([0.1,
                            0.17854992,
                            0.31880073,
                            0.56921845,
                            1.0163391,
                            1.8146726,
                            3.2400964,
                            5.7851894,
                            10.329451,
                            18.443226,
                            32.930365,
                            58.79714,
                            104.98225,
                            187.44571,
                            334.68417,
                            597.57831,
                            1066.9756,
                            1905.084,
                            3401.526,
                            6073.4218,
                            10844.09,
                            19362.113,
                            34571.037,
                            61726.559,
                            110212.72,
                            196784.72,
                            351358.96,
                            627351.13,
                            1120134.9,
                            2000000])

Zr_powersuite = np.array([423929.46,
                          407724.77,
                          393610.92,
                          380855.3,
                          368303.75,
                          355620.08,
                          342669.59,
                          326400.15,
                          310309.77,
                          293257.73,
                          272125.84,
                          257101.27,
                          246617.86,
                          236526.34,
                          229582.56,
                          222018.3,
                          215427.54,
                          208362.26,
                          200923.4,
                          192890.56,
                          181958.74,
                          152457.91,
                          98568.678,
                          30854.758,
                          4716.4675,
                          4266.6691,
                          4175.3844,
                          4713.6726,
                          -1075.6649,
                          -470.54113])

Zi_powersuite = np.array([-49014.063,
                          -44951.636,
                          -41207.904,
                          -38609.417,
                          -38403.847,
                          -38865.422,
                          -40856.382,
                          -42072.753,
                          -42701.163,
                          -43531.868,
                          -41773.454,
                          -49735.17,
                          -23804.949,
                          -16131.9,
                          -24428.137,
                          -21951.26,
                          -20820.892,
                          -20101.991,
                          -30050.48,
                          -40284.586,
                          -62039.679,
                          -86830.249,
                          -105476.2,
                          -90093.313,
                          -50840.594,
                          -25846.006,
                          -14003.348,
                          -4331.2465,
                          -713.75358,
                          -1397.7358])

Z_powersuite = Zr_powersuite + 1j * Zi_powersuite

f_VerStu = np.array([100000, 77426.37, 59948.43, 46415.89, 35938.14,
                    27825.59, 21544.35, 16681.01, 12915.5, 10000, 7742.637,
                    5994.842, 4641.589, 3593.814, 2782.559, 2154.435, 1668.101,
                    1291.55, 1000, 774.2637, 599.4843, 464.1589, 359.3814,
                    278.256, 215.4435, 166.8101, 129.155, 100, 77.42637,
                    59.94843, 46.41589, 35.93814, 27.82559, 21.54435,
                    16.68101, 12.9155, 10, 7.742637, 5.994843, 4.641589,
                    3.593814, 2.782559, 2.154435, 1.668101, 1.29155, 1,
                    0.7742637, 0.5994843, 0.4641589, 0.3593814, 0.2782559,
                    0.2154435, 0.1668101, 0.129155, 0.1, 0.07742637,
                    0.05994843, 0.04641589, 0.03593814, 0.02782559,
                    0.02154435])

Zr_VerStu = np.array([55.31571, 56.93847, 58.32154, 59.73283, 60.96293,
                      62.34844, 63.46056, 64.4969, 65.37202, 66.43731,
                      67.78217, 68.5193, 69.38809, 70.42213, 72.07207,
                      73.06129, 73.40866, 74.38404, 74.87874, 75.47595,
                      76.09173, 76.62376, 77.23329, 77.31622, 77.82825,
                      79.15672, 80.31376, 81.37247, 82.76803, 85.77745,
                      87.94788, 91.79543, 96.59234, 103.7106, 114.1878,
                      124.8123, 139.6575, 160.5535, 184.8712, 216.3164,
                      254.2599, 299.4102, 352.4197, 413.7206, 482.5668,
                      558.9164, 639.3323, 727.537, 820.1124, 915.3231,
                      1010.121, 1105.063, 1186.953, 1263.267, 1328.254,
                      1382.254, 1424.577, 1453.814, 1481.78, 1502.032,
                      1516.313])

Zi_VerStu = np.array([4.575431, 1.668054, -0.03684627, -1.969503, -2.897054,
                     -3.826518, -4.245813, -4.721501, -4.980665, -5.291955,
                     -5.316875, -5.578281, -5.477057, -5.731471, -5.816343,
                     -5.628813, -5.913171, -6.051136, -6.137753, -6.528912,
                     -7.033413, -7.800642, -8.996423, -10.57455, -12.52785,
                     -15.52149, -19.00842, -23.22614, -29.20773, -34.91376,
                     -43.38998, -53.83748, -66.16342, -81.11567, -99.15878,
                     -119.0632, -141.2555, -169.2192, -198.209, -230.7009,
                     -264.5615, -299.5144, -335.2198, -370.0366, -400.9045,
                     -429.04, -451.8962, -468.4555, -478.3702, -478.1073,
                     -469.5371, -449.1746, -420.9942, -384.3542, -342.7299,
                     -299.3539, -257.4971, -215.6761, -181.6588, -150.2267,
                     -122.8279])

Z_VerStu = Zr_VerStu + 1j * Zi_VerStu


f_ZPlot = np.array([3.000000e+05, 2.382985e+05, 1.892872e+05, 1.503562e+05,
                    1.194321e+05, 9.486833e+04, 7.535659e+04, 5.985787e+04,
                    4.754680e+04, 3.776776e+04, 3.000000e+04, 2.382985e+04,
                    1.892872e+04, 1.503562e+04, 1.194321e+04, 9.486833e+03,
                    7.535659e+03, 5.985787e+03, 4.754680e+03, 3.776776e+03,
                    3.000000e+03, 2.382985e+03, 1.892872e+03, 1.503562e+03,
                    1.194322e+03, 9.486833e+02, 7.535659e+02, 5.985787e+02,
                    4.754680e+02, 3.776776e+02, 3.000000e+02, 2.382985e+02,
                    1.892872e+02, 1.503562e+02, 1.194322e+02, 9.486833e+01,
                    7.535659e+01, 5.985787e+01, 4.754680e+01, 3.776776e+01,
                    3.000000e+01, 2.382985e+01, 1.892872e+01, 1.503562e+01,
                    1.194322e+01, 9.486830e+00, 7.535660e+00, 5.985790e+00,
                    4.754680e+00, 3.776780e+00, 3.000000e+00, 2.382980e+00,
                    1.892870e+00, 1.503560e+00, 1.194320e+00, 1.000000e+00])

Zr_ZPlot = np.array([147.77, 148.93, 150.48, 151.46, 153.2, 155.62, 158.98,
                    164.45, 172.73, 184.99, 203.10, 228.85, 264.03, 309.13,
                    362.59, 419.55, 475.02, 523.25, 563.36, 590.31, 613.68,
                    626.31, 635.67, 641.11, 645.33, 648.19, 649.75, 650.67,
                    652.12, 651.82, 653.25, 652.64, 652.37, 653.05, 651.39,
                    653.11, 652.42, 654.90, 653.10, 653.17, 653.14, 653.53,
                    652.66, 653.13, 652.79, 652.05, 653.44, 651.58, 650.93,
                    653.24, 654.68, 652.33, 652.27, 652.48, 653.25, 654.19])

Zi_ZPlot = np.array([-1.1335e+01, -1.7302e+01, -2.3653e+01, -3.1301e+01,
                    -4.0748e+01, -5.2177e+01, -6.5761e+01, -8.2536e+01,
                    -1.0261e+02, -1.2607e+02, -1.5276e+02, -1.8117e+02,
                    -2.0876e+02, -2.3205e+02, -2.4704e+02, -2.4885e+02,
                    -2.3945e+02, -2.1885e+02, -1.9176e+02, -1.6694e+02,
                    -1.3713e+02, -1.1137e+02, -9.0614e+01, -7.1190e+01,
                    -5.9297e+01, -4.6257e+01, -3.6456e+01, -3.0742e+01,
                    -2.3792e+01, -1.8864e+01, -1.2276e+01, -1.1308e+01,
                    -9.5142e+00, -7.6985e+00, -6.3635e+00, -4.9270e+00,
                    -4.3839e+00, -1.4622e+00, -2.0900e+00, -1.8532e+00,
                    -1.7382e+00, -1.4767e+00, -8.4596e-01, -1.3005e+00,
                    -1.1834e+00, -1.1508e+00, -8.3833e-01, -7.0630e-01,
                    8.1795e-02, 6.2940e-01, 1.6343e-01,  5.4773e-01,
                    -5.1657e-01,  1.6725e+00, -1.2792e-01,  6.4271e-01])

Z_ZPlot = Zr_ZPlot + 1j * Zi_ZPlot


def test_readFile():
    f, Z = readFile('./data/exampleData.csv')

    assert (f == frequencies).all() and (Z == Z_correct).all()


def test_readGamry():
    f, Z = readGamry('./data/Chalco-in-buffer-50mV.DTA')

    assert (f == f_gamry).all() and (Z == Z_gamry).all()


<<<<<<< HEAD
def test_readPowerSuite():
    f, Z = readPowerSuite('./data/exampleDataPowersuite.txt')

    assert (f == freq_powersuite).all() and (Z == Z_powersuite).all()

=======
def test_readVersaStudio():

    f, Z = readVersaStudio('./data/exampleDataVersaStudio.par')

    assert (f == f_VerStu).all() and (Z == Z_VerStu).all()


def test_readZPlot():

    f, Z = readZPlot('./data/exampleDataZPlot.z')

    assert (f == f_ZPlot).all() and (Z == Z_ZPlot).all()


def test_ignoreBelowX():
>>>>>>> dcbf36c2

def test_ignoreBelowX():
    filtered_freq, filtered_Z = ignoreBelowX(frequencies, Z_correct)

    assert (np.imag(filtered_Z) == imag_np).all()


def test_cropFreq_maxonly():
    filtered_freq, filtered_Z = cropFrequencies(frequencies, Z_correct,
                                                freqmax=1e3)

    assert (filtered_freq <= 1e3).all()


def test_cropFreq_minonly():
    filtered_freq, filtered_Z = cropFrequencies(frequencies, Z_correct,
                                                freqmin=1)

    assert (filtered_freq >= 1).all()


def test_cropFreq_both():
    filtered_freq, filtered_Z = cropFrequencies(frequencies, Z_correct,
                                                freqmin=1, freqmax=1e3)

    assert (filtered_freq >= 1).all() and (filtered_freq <= 1e3).all()<|MERGE_RESOLUTION|>--- conflicted
+++ resolved
@@ -1,9 +1,6 @@
 from impedance.preprocessing import readFile, readGamry, ignoreBelowX
-<<<<<<< HEAD
+from impedance.preprocessing import readZPlot, readVersaStudio
 from impedance.preprocessing import readPowerSuite
-=======
-from impedance.preprocessing import readZPlot, readVersaStudio
->>>>>>> dcbf36c2
 from impedance.preprocessing import cropFrequencies
 import numpy as np
 
@@ -210,6 +207,18 @@
                             627351.13,
                             1120134.9,
                             2000000])
+f_VerStu = np.array([100000, 77426.37, 59948.43, 46415.89, 35938.14,
+                    27825.59, 21544.35, 16681.01, 12915.5, 10000, 7742.637,
+                    5994.842, 4641.589, 3593.814, 2782.559, 2154.435, 1668.101,
+                    1291.55, 1000, 774.2637, 599.4843, 464.1589, 359.3814,
+                    278.256, 215.4435, 166.8101, 129.155, 100, 77.42637,
+                    59.94843, 46.41589, 35.93814, 27.82559, 21.54435,
+                    16.68101, 12.9155, 10, 7.742637, 5.994843, 4.641589,
+                    3.593814, 2.782559, 2.154435, 1.668101, 1.29155, 1,
+                    0.7742637, 0.5994843, 0.4641589, 0.3593814, 0.2782559,
+                    0.2154435, 0.1668101, 0.129155, 0.1, 0.07742637,
+                    0.05994843, 0.04641589, 0.03593814, 0.02782559,
+                    0.02154435])
 
 Zr_powersuite = np.array([423929.46,
                           407724.77,
@@ -275,18 +284,6 @@
 
 Z_powersuite = Zr_powersuite + 1j * Zi_powersuite
 
-f_VerStu = np.array([100000, 77426.37, 59948.43, 46415.89, 35938.14,
-                    27825.59, 21544.35, 16681.01, 12915.5, 10000, 7742.637,
-                    5994.842, 4641.589, 3593.814, 2782.559, 2154.435, 1668.101,
-                    1291.55, 1000, 774.2637, 599.4843, 464.1589, 359.3814,
-                    278.256, 215.4435, 166.8101, 129.155, 100, 77.42637,
-                    59.94843, 46.41589, 35.93814, 27.82559, 21.54435,
-                    16.68101, 12.9155, 10, 7.742637, 5.994843, 4.641589,
-                    3.593814, 2.782559, 2.154435, 1.668101, 1.29155, 1,
-                    0.7742637, 0.5994843, 0.4641589, 0.3593814, 0.2782559,
-                    0.2154435, 0.1668101, 0.129155, 0.1, 0.07742637,
-                    0.05994843, 0.04641589, 0.03593814, 0.02782559,
-                    0.02154435])
 
 Zr_VerStu = np.array([55.31571, 56.93847, 58.32154, 59.73283, 60.96293,
                       62.34844, 63.46056, 64.4969, 65.37202, 66.43731,
@@ -373,13 +370,12 @@
     assert (f == f_gamry).all() and (Z == Z_gamry).all()
 
 
-<<<<<<< HEAD
 def test_readPowerSuite():
     f, Z = readPowerSuite('./data/exampleDataPowersuite.txt')
 
     assert (f == freq_powersuite).all() and (Z == Z_powersuite).all()
 
-=======
+
 def test_readVersaStudio():
 
     f, Z = readVersaStudio('./data/exampleDataVersaStudio.par')
@@ -393,9 +389,6 @@
 
     assert (f == f_ZPlot).all() and (Z == Z_ZPlot).all()
 
-
-def test_ignoreBelowX():
->>>>>>> dcbf36c2
 
 def test_ignoreBelowX():
     filtered_freq, filtered_Z = ignoreBelowX(frequencies, Z_correct)
