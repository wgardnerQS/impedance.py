from .fitting import circuit_fit, computeCircuit
import numpy as np


class BaseCircuit:
    """ A base class for all circuits

    """
    def __init__(self, initial_guess=None):
        """
        Constructor for the Randles' circuit class


        """
        if initial_guess is not None:
            for i in initial_guess:
                assert type(i) == type(0.5) or type(i) == type(1) or \
                type(i) == type(np.array([1])[0]) or type(i) == type(np.array([1.5])[0]), \
                ('value {} in initial_guess is not a number'.format(i))
        self.initial_guess = initial_guess
        self.parameters_ = None

    def fit(self, frequencies, impedance):
        """
        Fit the circuit model

        Parameters
        ----------
        frequencies: numpy array
            Frequencies

        impedance: numpy array of dtype 'complex128'
            Impedance values to fit

        Returns
        -------
        self: returns an instance of self

        """
        # tests
        import numpy as np
        assert type(frequencies) == type([1.5]) or type(frequencies) == type(np.array([1.5]))
        assert len(frequencies) == len(impedance)
        for i in frequencies:
            assert type(i) == type(0.5) or type(i) == type(1) or \
            type(i) == type(np.array([1])[0]) or type(i) == type(np.array([1.5])[0]), \
            ('value {} in initial_guess is not a number'.format(i))
        # check_valid_impedance()
        if self.initial_guess is not None:
            self.parameters_, _ = circuit_fit(frequencies, impedance, self.circuit, self.initial_guess)
        else:
            # TODO auto calc guess
            raise ValueError('no initial guess supplied')

        return self

    def _is_fit(self):
        if self.parameters_ is not None:
            return True
        else:
            return False

    def predict(self, frequencies):
        """ Predict impedance using a fit model

        Parameters
        ----------
        frequencies: numpy array
            Frequencies

        Returns
        -------
        impedance: numpy array of dtype 'complex128'
            Predicted impedance

        """

        if self._is_fit():
            # print('Output! {}'.format(self.parameters_))

            return computeCircuit(self.circuit,
                                  self.parameters_.tolist(),
                                  frequencies.tolist())

        else:
            raise ValueError("The model hasn't been fit yet")

    def __repr__(self):
        """
        Defines the pretty printing of the circuit

        """
        if self._is_fit():
<<<<<<< HEAD
            return "{} circuit (fit values={}, \
                    circuit={})".format(self.name,
                                        self.parameters_,
                                        self.circuit)
=======
            print(self._is_fit())
            return "{} circuit (fit values={}, circuit={})".format(self.name, self.parameters_, self.circuit)
>>>>>>> c64e44ff
        else:
            return "{} circuit (initial_guess={}, \
                    circuit={})".format(self.name,
                                        self.initial_guess,
                                        self.circuit)


class Randles(BaseCircuit):
    def __init__(self, initial_guess=None, CPE=False):
        """ Constructor for the Randles' circuit class

        Parameters
        ----------
        initial_guess: list of floats
            A list of values to use as the initial guess
        CPE: boolean
            Use a constant phase element instead of a capacitor
        """
        self.name = 'Randles'
        self.parameters_ = None
        self.initial_guess = initial_guess
        # write some asserts to enforce typing
        if initial_guess is not None:
            for i in initial_guess:
                assert type(i) == type(0.5) or type(i) == type(1) or \
                type(i) == type(np.array([1])[0]) or type(i) == type(np.array([1.5])[0]), \
                ('value {} in initial_guess is not a number'.format(i))

        if CPE:
            self.circuit = 'R_0-p(R_1,E_1/E_2)-W_1/W_2'
            circuit_length = 6
            assert len(initial_guess) == circuit_length, 'Initial guess length needs to be equal to {circuit_length}'
        else:
            self.circuit = 'R_0-p(R_1,C_1)-W_1/W_2'

            circuit_length = 5
            assert len(initial_guess) == circuit_length, 'Initial guess length needs to be equal to {circuit_length}'


class FlexiCircuit(BaseCircuit):
    def __init__(self, max_elements=None, generations=200,
                 popsize=30, initial_guess=None):
        """
        Constructor for the Flexible Circuit class

        Parameters
        ----------
        max_elements: integer
            The maximum number of elements available to the algorithm
        solve_time: integer
            The maximum allowed solve time, in seconds.

        """

        self.name = 'Flexible Circuit'
        self.initial_guess = initial_guess
        self.generations = generations
        self.popsize = popsize
        self.max_elements = max_elements
<<<<<<< HEAD

=======
        
>>>>>>> c64e44ff
    def fit(self, frequencies, impedances):
        from .genetic import make_population
        from .fitting import residuals, valid, computeCircuit
        n = 5
        f = frequencies
        Z = impedances
        for i in range(self.generations):
            scores = []
            self.population = make_population(self.popsize, n)
            for pop in self.population:
                self.circuit = pop
                print(self.circuit)
                for j in range(n-4,n+4):
#                    print(residuals(self.initial_guess,Z,f,self.circuit))
                    try:
#                        print(self.circuit)
                        self.initial_guess = list(np.ones(j)/10)
#                        print(residuals(self.initial_guess,Z,F,))
#                        print(self.initial_guess)
                        p_values, covar, ff, _, ier = leastsq(residuals, self.initial_guess,
                                                 args=(Z, f, self.circuit),
                                                 maxfev=100000, ftol=1E-13,
                                                 full_output=True)
                        print(p_values)
                        scores.append([ff['fvec'],pop])

                    except:
                        pass
        print(scores)
        return scores<|MERGE_RESOLUTION|>--- conflicted
+++ resolved
@@ -91,15 +91,10 @@
 
         """
         if self._is_fit():
-<<<<<<< HEAD
             return "{} circuit (fit values={}, \
                     circuit={})".format(self.name,
                                         self.parameters_,
                                         self.circuit)
-=======
-            print(self._is_fit())
-            return "{} circuit (fit values={}, circuit={})".format(self.name, self.parameters_, self.circuit)
->>>>>>> c64e44ff
         else:
             return "{} circuit (initial_guess={}, \
                     circuit={})".format(self.name,
@@ -159,11 +154,7 @@
         self.generations = generations
         self.popsize = popsize
         self.max_elements = max_elements
-<<<<<<< HEAD
 
-=======
-        
->>>>>>> c64e44ff
     def fit(self, frequencies, impedances):
         from .genetic import make_population
         from .fitting import residuals, valid, computeCircuit
